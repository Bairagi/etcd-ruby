require 'net/http'
require 'json'
require 'etcd/log'
require 'etcd/mixins/helpers'
require 'etcd/mixins/lockable'
require 'etcd/response'
<<<<<<< HEAD
require 'etcd/stats'

=======
require 'etcd/exceptions'
>>>>>>> bbcc3ea1

module Etcd
  ##
  # This is the central ruby class for Etcd. It provides methods for all Etcd api calls.
  # It also provides few additional methods beyond the core Etcd api, like Etcd::Client#lock
  # and Etcd::Client#eternal_watch, they are defined in separate modules and included in this
  # class
  class Client

<<<<<<< HEAD
    include Etcd::Stats
=======
    HTTP_REDIRECT = ->(r){ r.is_a? Net::HTTPRedirection }
    HTTP_SUCCESS = ->(r){ r.is_a? Net::HTTPSuccess }
    HTTP_CLIENT_ERROR = ->(r){ r.is_a? Net::HTTPClientError }

>>>>>>> bbcc3ea1
    include Etcd::Helpers
    include Etcd::Lockable

    attr_reader :host, :port, :http, :allow_redirect, :use_ssl, :verify_mode

    ##
    # Creates a new instance of Etcd::Client. It accepts a hash +opts+ as argument
    # 
    # @param [Hash] opts The options for new Etcd::Client object
    # @opts [String] :host IP address of the etcd server (default is '127.0.0.1')
    # @opts [Fixnum] :port Port number of the etcd server (default is 4001)
    # @opts [Fixnum] :read_timeout Set default HTTP read timeout for all api calls (default is 60)

    def initialize(opts={})
      @host = opts[:host] || '127.0.0.1'
      @port = opts[:port] || 4001
      @read_timeout = opts[:read_timeout] || 60
      @allow_redirect = opts.has_key?(:allow_redirect) ? opts[:allow_redirect] : true
      @use_ssl = opts[:use_ssl] || false
      @verify_mode = opts[:verify_mode] || OpenSSL::SSL::VERIFY_PEER
    end

    # Currently use 'v2' as version for etcd store
    def version_prefix
      '/v2'
    end

    def version
      get('/version')
    end


    # Lists all machines in the cluster
    def machines
      api_execute( version_prefix + '/machines', :get).body.split(",").map(&:strip)
    end

    # Get the current leader in a cluster
    def leader
      api_execute( version_prefix + '/leader', :get).body
    end

    # Lists all the data (keys, dir etc) present in etcd store
    def key_endpoint
      version_prefix + '/keys'
    end

    # Watches all keys and notifies if anyone changes
    def watch_endpoint
      version_prefix + '/watch'
    end

    # Set a new value for key if previous value of key is matched
    #
    # This method takes following parameters as argument
    # * key       - whose value is going to change if previous value is matched
    # * value     - new value to be set for specified key
    # * prevValue - value of a key to compare with existing value of key
    # * ttl       - shelf life of a key (in secsonds) (optional)
    def test_and_set(key, value, prevValue, ttl = nil)
      path  = key_endpoint + key
      payload = {'value' => value, 'prevValue' => prevValue }
      payload['ttl'] = ttl unless ttl.nil?
      response = api_execute(path, :put, params: payload)
      Response.from_http_response(response)
    end


    def create(key, value, ttl = nil)
      path  = key_endpoint + key
      payload = {value: value, prevExist: false }
      payload['ttl'] = ttl unless ttl.nil?
      response = api_execute(path, :put, params: payload)
      Response.from_http_response(response)
    end

    def atomic_create(key, value, ttl = nil)
      path  = key_endpoint + key
      payload = {value: value }
      payload['ttl'] = ttl unless ttl.nil?
      response = api_execute(path, :post, params: payload)
      Response.from_http_response(response)
    end

    def update(key, value, ttl = nil)
      path  = key_endpoint + key
      payload = {value: value, prevExist: true }
      payload['ttl'] = ttl unless ttl.nil?
      response = api_execute(path, :put, params: payload)
      Response.from_http_response(response)
    end

    # Adds a new key with specified value and ttl, overwrites old values if exists
    #
    # This method has following parameters as argument
    # * key   - whose value to be set
    # * value - value to be set for specified key
    # * ttl   - shelf life of a key (in secsonds) (optional)
    def set(key, value, opts = nil)
      path  = key_endpoint + key
      payload = {}
      if value.is_a?(Hash) # directory
        opts = value.dup
      else
        payload['value'] = value 
      end
      if opts.is_a? Fixnum
        payload['ttl'] = opts
      elsif opts.is_a? Hash
        payload['ttl'] = opts[:ttl] if opts.has_key?(:ttl)
        payload['dir'] = opts[:dir] if opts.has_key?(:dir)
        payload['prevExist'] = opts[:prevExist] if opts.has_key?(:prevExist)
        payload['prevValue'] = opts[:prevValue] if opts.has_key?(:prevValue)
        payload['prevIndex'] = opts[:prevIndex] if opts.has_key?(:prevIndex)
      elsif opts.nil?
        # do nothing
      else
        raise ArgumentError, "Dont know how to parse #{opts}"
      end
      response = api_execute(path, :put, params: payload)
      Response.from_http_response(response)
    end

    # Deletes a key along with all associated data
    #
    # This method has following parameters as argument
    # * key - key to be deleted
    def delete(key,opts={})
      response = api_execute(key_endpoint + key, :delete, params:opts)
      Response.from_http_response(response)
    end

    # Retrives a key with its associated data, if key is not present it will return with message "Key Not Found"
    #
    # This method has following parameters as argument
    # * key - whose data to be retrive
    def get(key, opts={})
      response = api_execute(key_endpoint + key, :get, params:opts)
      Response.from_http_response(response)
    end

    # Gives a notification when specified key changes
    #
    # This method has following parameters as argument
    # @ key   - key to be watched
    # @options [Hash] additional options for watching a key
    # @options [Fixnum] :index watch the specified key from given index
    # @options [Fixnum] :timeout specify http timeout (defaults to read_timeout value)
    def watch(key, options={})

      params ={wait: true}
      timeout = options[:timeout] || @read_timeout
      index = options[:waitIndex] || options[:index]
      params[:waitIndex] = index unless index.nil?
      params[:consistent] = options[:consistent] if options.has_key?(:consistent)
        
      response = api_execute(key_endpoint + key, :get, timeout: timeout, params: params)
      Response.from_http_response(response)
    end

    # This method sends api request to etcd server.
    #
    # This method has following parameters as argument
    # * path    - etcd server path (etcd server end point)
    # * method  - the request method used
    # * options  - any additional parameters used by request method (optional)
    def api_execute(path, method, options={})

      params = options[:params]
      timeout = options[:timeout] || @read_timeout

      http = if path=~/^http/
                uri = URI.parse(path)
                path =  uri.path
                Net::HTTP.new(uri.host, uri.port)
              else
                Net::HTTP.new(host, port)
              end
      http.read_timeout = timeout
      http.use_ssl = use_ssl
      http.verify_mode = verify_mode

      case  method
      when :get
        unless params.nil?
          encoded_params = URI.encode_www_form(params)
          path+= "?" + encoded_params
        end
        req = Net::HTTP::Get.new(path)
      when :post
        encoded_params = URI.encode_www_form(params)
        req = Net::HTTP::Post.new(path)
        req.body= encoded_params
        Log.debug("Setting body for post '#{encoded_params}'")
      when :put
        encoded_params = URI.encode_www_form(params)
        req = Net::HTTP::Put.new(path)
        req.body= encoded_params
        Log.debug("Setting body for put '#{encoded_params}'")
      when :delete
        unless params.nil?
          encoded_params = URI.encode_www_form(params)
          path+= "?" + encoded_params
        end
        req = Net::HTTP::Delete.new(path)
      else
        raise "Unknown http action: #{method}"
      end

      Log.debug("Invoking: '#{req.class}' against '#{path}")
      res = http.request(req)
      Log.debug("Response code: #{res.code}")

      case res
      when HTTP_SUCCESS
        Log.debug("Http success")
        res
      when HTTP_REDIRECT
        if allow_redirect
          Log.debug("Http redirect, following")
          api_execute(res['location'], method, params: params)
        else
          Log.debug("Http redirect not allowed")
          res.error!
        end
      when HTTP_CLIENT_ERROR
        raise Error.from_http_response(res)
      else
        Log.debug("Http error")
        Log.debug(res.body)
        res.error!
      end
    end

    private

    def redirect?(code)
      (code >= 300) and (code < 400)
    end
  end
end<|MERGE_RESOLUTION|>--- conflicted
+++ resolved
@@ -4,12 +4,8 @@
 require 'etcd/mixins/helpers'
 require 'etcd/mixins/lockable'
 require 'etcd/response'
-<<<<<<< HEAD
 require 'etcd/stats'
-
-=======
 require 'etcd/exceptions'
->>>>>>> bbcc3ea1
 
 module Etcd
   ##
@@ -19,14 +15,11 @@
   # class
   class Client
 
-<<<<<<< HEAD
-    include Etcd::Stats
-=======
     HTTP_REDIRECT = ->(r){ r.is_a? Net::HTTPRedirection }
     HTTP_SUCCESS = ->(r){ r.is_a? Net::HTTPSuccess }
     HTTP_CLIENT_ERROR = ->(r){ r.is_a? Net::HTTPClientError }
 
->>>>>>> bbcc3ea1
+    include Etcd::Stats
     include Etcd::Helpers
     include Etcd::Lockable
 
